# Copyright 2023 Google LLC
#
# Licensed under the Apache License, Version 2.0 (the "License");
# you may not use this file except in compliance with the License.
# You may obtain a copy of the License at
#
#     http://www.apache.org/licenses/LICENSE-2.0
#
# Unless required by applicable law or agreed to in writing, software
# distributed under the License is distributed on an "AS IS" BASIS,
# WITHOUT WARRANTIES OR CONDITIONS OF ANY KIND, either express or implied.
# See the License for the specific language governing permissions and
# limitations under the License.

from __future__ import annotations

import asyncio
from functools import partial
import socket
import struct
from threading import Thread
from types import TracebackType
from typing import Any, Dict, Optional, Type, TYPE_CHECKING

from google.auth import default
from google.auth.credentials import with_scopes_if_required

from google.cloud.alloydb.connector.client import AlloyDBClient
from google.cloud.alloydb.connector.instance import Instance
from google.cloud.alloydb.connector.instance import IPTypes
import google.cloud.alloydb.connector.pg8000 as pg8000
from google.cloud.alloydb.connector.utils import generate_keys
import google.cloud.alloydb_connectors_v1.proto.resources_pb2 as connectorspb

if TYPE_CHECKING:
    import ssl

    from google.auth.credentials import Credentials

# the port the AlloyDB server-side proxy receives connections on
SERVER_PROXY_PORT = 5433
# the maximum amount of time to wait before aborting a metadata exchange
IO_TIMEOUT = 30


class Connector:
    """A class to configure and create connections to Cloud SQL instances.

    Args:
        credentials (google.auth.credentials.Credentials):
            A credentials object created from the google-auth Python library.
            If not specified, Application Default Credentials are used.
        quota_project (str): The Project ID for an existing Google Cloud
            project. The project specified is used for quota and
            billing purposes.
            Defaults to None, picking up project from environment.
        alloydb_api_endpoint (str): Base URL to use when calling
            the AlloyDB API endpoint. Defaults to "https://alloydb.googleapis.com".
        enable_iam_auth (bool): Enables automatic IAM database authentication.
        ip_type (IPTypes): Default IP type for all AlloyDB connections.
            Defaults to IPTypes.PRIVATE for private IP connections.
    """

    def __init__(
        self,
        credentials: Optional[Credentials] = None,
        quota_project: Optional[str] = None,
        alloydb_api_endpoint: str = "https://alloydb.googleapis.com",
        enable_iam_auth: bool = False,
<<<<<<< HEAD
        ip_type: IPTypes = IPTypes.PRIVATE,
=======
        user_agent: Optional[str] = None,
>>>>>>> 3d4ea016
    ) -> None:
        # create event loop and start it in background thread
        self._loop: asyncio.AbstractEventLoop = asyncio.new_event_loop()
        self._thread = Thread(target=self._loop.run_forever, daemon=True)
        self._thread.start()
        self._instances: Dict[str, Instance] = {}
        # initialize default params
        self._quota_project = quota_project
        self._alloydb_api_endpoint = alloydb_api_endpoint
        self._enable_iam_auth = enable_iam_auth
<<<<<<< HEAD
        self._ip_type = ip_type
=======
        self._user_agent = user_agent
>>>>>>> 3d4ea016
        # initialize credentials
        scopes = ["https://www.googleapis.com/auth/cloud-platform"]
        if credentials:
            self._credentials = with_scopes_if_required(credentials, scopes=scopes)
        # otherwise use application default credentials
        else:
            self._credentials, _ = default(scopes=scopes)
        self._keys = asyncio.wrap_future(
            asyncio.run_coroutine_threadsafe(generate_keys(), self._loop),
            loop=self._loop,
        )
        self._client: Optional[AlloyDBClient] = None

    def connect(self, instance_uri: str, driver: str, **kwargs: Any) -> Any:
        """
        Prepares and returns a database DBAPI connection object.

        Starts background tasks to refresh the certificates and get
        AlloyDB instance IP address. Creates a secure TLS connection
        to establish connection to AlloyDB instance.

        Args:
            instance_uri (str): The instance URI of the AlloyDB instance.
                ex. projects/<PROJECT>/locations/<REGION>/clusters/<CLUSTER>/instances/<INSTANCE>
            driver (str): A string representing the database driver to connect with.
                Supported drivers are pg8000.
            **kwargs: Pass in any database driver-specific arguments needed
                to fine tune connection.

        Returns:
            connection: A DBAPI connection to the specified AlloyDB instance.
        """
        # call async connect and wait on result
        connect_task = asyncio.run_coroutine_threadsafe(
            self.connect_async(instance_uri, driver, **kwargs), self._loop
        )
        return connect_task.result()

    async def connect_async(self, instance_uri: str, driver: str, **kwargs: Any) -> Any:
        """
        Asynchronously prepares and returns a database connection object.

        Starts tasks to refresh the certificates and get
        AlloyDB instance IP address. Creates a secure TLS connection
        to establish connection to AlloyDB instance.

        Args:
            instance_uri (str): The instance URI of the AlloyDB instance.
                ex. projects/<PROJECT>/locations/<REGION>/clusters/<CLUSTER>/instances/<INSTANCE>
            driver (str): A string representing the database driver to connect with.
                Supported drivers are pg8000.
            **kwargs: Pass in any database driver-specific arguments needed
                to fine tune connection.

        Returns:
            connection: A DBAPI connection to the specified AlloyDB instance.
        """
        if self._client is None:
            # lazy init client as it has to be initialized in async context
            self._client = AlloyDBClient(
                self._alloydb_api_endpoint,
                self._quota_project,
                self._credentials,
                user_agent=self._user_agent,
                driver=driver,
            )
        enable_iam_auth = kwargs.pop("enable_iam_auth", self._enable_iam_auth)
        # use existing connection info if possible
        if instance_uri in self._instances:
            instance = self._instances[instance_uri]
        else:
            instance = Instance(instance_uri, self._client, self._keys)
            self._instances[instance_uri] = instance

        connect_func = {
            "pg8000": pg8000.connect,
        }
        # only accept supported database drivers
        try:
            connector = connect_func[driver]
        except KeyError:
            raise ValueError(f"Driver '{driver}' is not a supported database driver.")

        # Host and ssl options come from the certificates and instance IP address
        # so we don't want the user to specify them.
        kwargs.pop("host", None)
        kwargs.pop("ssl", None)
        kwargs.pop("port", None)

        # get connection info for AlloyDB instance
        ip_type: IPTypes = kwargs.pop("ip_type", self._ip_type)
        ip_address, context = await instance.connection_info(ip_type)

        # synchronous drivers are blocking and run using executor
        try:
            metadata_partial = partial(
                self.metadata_exchange, ip_address, context, enable_iam_auth, driver
            )
            sock = await self._loop.run_in_executor(None, metadata_partial)
            connect_partial = partial(connector, sock, **kwargs)
            return await self._loop.run_in_executor(None, connect_partial)
        except Exception:
            # we attempt a force refresh, then throw the error
            await instance.force_refresh()
            raise

    def metadata_exchange(
        self, ip_address: str, ctx: ssl.SSLContext, enable_iam_auth: bool, driver: str
    ) -> ssl.SSLSocket:
        """
        Sends metadata about the connection prior to the database
        protocol taking over.

        The exchange consists of four steps:

        1. Prepare a MetadataExchangeRequest including the IAM Principal's
           OAuth2 token, the user agent, and the requested authentication type.

        2. Write the size of the message as a big endian uint32 (4 bytes) to
           the server followed by the serialized message. The length does not
           include the initial four bytes.

        3. Read a big endian uint32 (4 bytes) from the server. This is the
           MetadataExchangeResponse message length and does not include the
           initial four bytes.

        4. Parse the response using the message length in step 3. If the
           response is not OK, return the response's error. If there is no error,
           the metadata exchange has succeeded and the connection is complete.

        Args:
            ip_address (str): IP address of AlloyDB instance to connect to.
            ctx (ssl.SSLContext): Context used to create a TLS connection
                with AlloyDB instance ssl certificates.
            enable_iam_auth (bool): Flag to enable IAM database authentication.
            driver (str): A string representing the database driver to connect with.
                Supported drivers are pg8000.

        Returns:
            sock (ssl.SSLSocket): mTLS/SSL socket connected to AlloyDB Proxy server.
        """
        # Create socket and wrap with SSL/TLS context
        sock = ctx.wrap_socket(
            socket.create_connection((ip_address, SERVER_PROXY_PORT)),
            server_hostname=ip_address,
        )
        # set auth type for metadata exchange
        auth_type = connectorspb.MetadataExchangeRequest.DB_NATIVE
        if enable_iam_auth:
            auth_type = connectorspb.MetadataExchangeRequest.AUTO_IAM

        # form metadata exchange request
        req = connectorspb.MetadataExchangeRequest(
            user_agent=f"{self._client._user_agent}",  # type: ignore
            auth_type=auth_type,
            oauth2_token=self._credentials.token,
        )

        # set I/O timeout
        sock.settimeout(IO_TIMEOUT)

        # pack big-endian unsigned integer (4 bytes)
        packed_len = struct.pack(">I", req.ByteSize())

        # send metadata message length and request message
        sock.sendall(packed_len + req.SerializeToString())

        # form metadata exchange response
        resp = connectorspb.MetadataExchangeResponse()

        # read metadata message length (4 bytes)
        message_len_buffer_size = struct.Struct(">I").size
        message_len_buffer = b""
        while message_len_buffer_size > 0:
            chunk = sock.recv(message_len_buffer_size)
            if not chunk:
                raise RuntimeError(
                    "Connection closed while getting metadata exchange length!"
                )
            message_len_buffer += chunk
            message_len_buffer_size -= len(chunk)

        (message_len,) = struct.unpack(">I", message_len_buffer)

        # read metadata exchange message
        buffer = b""
        while message_len > 0:
            chunk = sock.recv(message_len)
            if not chunk:
                raise RuntimeError(
                    "Connection closed while performing metadata exchange!"
                )
            buffer += chunk
            message_len -= len(chunk)

        # parse metadata exchange response from buffer
        resp.ParseFromString(buffer)

        # reset socket back to blocking mode
        sock.setblocking(True)

        # validate metadata exchange response
        if resp.response_code != connectorspb.MetadataExchangeResponse.OK:
            raise ValueError(
                f"Metadata Exchange request has failed with error: {resp.error}"
            )

        return sock

    def __enter__(self) -> "Connector":
        """Enter context manager by returning Connector object"""
        return self

    def __exit__(
        self,
        exc_type: Optional[Type[BaseException]],
        exc_val: Optional[BaseException],
        exc_tb: Optional[TracebackType],
    ) -> None:
        """Exit context manager by closing Connector"""
        self.close()

    def close(self) -> None:
        """Close Connector by stopping tasks and releasing resources."""
        close_future = asyncio.run_coroutine_threadsafe(
            self.close_async(), loop=self._loop
        )
        # Will attempt to gracefully shut down tasks for 3s
        close_future.result(timeout=3)
        # if background thread exists for Connector, clean it up
        if self._thread:
            # stop event loop running in background thread
            self._loop.call_soon_threadsafe(self._loop.stop)
            # wait for thread to finish closing (i.e. loop to stop)
            self._thread.join()

    async def close_async(self) -> None:
        """Helper function to cancel Instances' tasks
        and close client."""
        await asyncio.gather(
            *[instance.close() for instance in self._instances.values()]
        )
        if self._client:
            await self._client.close()<|MERGE_RESOLUTION|>--- conflicted
+++ resolved
@@ -67,11 +67,8 @@
         quota_project: Optional[str] = None,
         alloydb_api_endpoint: str = "https://alloydb.googleapis.com",
         enable_iam_auth: bool = False,
-<<<<<<< HEAD
         ip_type: IPTypes = IPTypes.PRIVATE,
-=======
         user_agent: Optional[str] = None,
->>>>>>> 3d4ea016
     ) -> None:
         # create event loop and start it in background thread
         self._loop: asyncio.AbstractEventLoop = asyncio.new_event_loop()
@@ -82,11 +79,8 @@
         self._quota_project = quota_project
         self._alloydb_api_endpoint = alloydb_api_endpoint
         self._enable_iam_auth = enable_iam_auth
-<<<<<<< HEAD
         self._ip_type = ip_type
-=======
         self._user_agent = user_agent
->>>>>>> 3d4ea016
         # initialize credentials
         scopes = ["https://www.googleapis.com/auth/cloud-platform"]
         if credentials:
