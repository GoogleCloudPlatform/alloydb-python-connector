# Copyright 2023 Google LLC
#
# Licensed under the Apache License, Version 2.0 (the "License");
# you may not use this file except in compliance with the License.
# You may obtain a copy of the License at
#
#     http://www.apache.org/licenses/LICENSE-2.0
#
# Unless required by applicable law or agreed to in writing, software
# distributed under the License is distributed on an "AS IS" BASIS,
# WITHOUT WARRANTIES OR CONDITIONS OF ANY KIND, either express or implied.
# See the License for the specific language governing permissions and
# limitations under the License.

import asyncio
from datetime import datetime
from datetime import timedelta
from datetime import timezone
from typing import Any, Callable, List, Optional, Tuple
import ssl
import struct

from cryptography import x509
from cryptography.hazmat.primitives import hashes
from cryptography.hazmat.primitives import serialization
from cryptography.hazmat.primitives.asymmetric import rsa
from cryptography.x509.oid import NameOID

import google.cloud.alloydb_connectors_v1.proto.resources_pb2 as connectorspb


class FakeCredentials:
    def __init__(self) -> None:
        self.token: Optional[str] = None
        self.expiry: Optional[datetime] = None

    def refresh(self, request: Callable) -> None:
        """Refreshes the access token."""
        self.token = "12345"
        self.expiry = datetime.now(timezone.utc) + timedelta(minutes=60)

    @property
    def expired(self) -> bool:
        """Checks if the credentials are expired.

        Note that credentials can be invalid but not expired because
        Credentials with expiry set to None are considered to never
        expire.
        """
        return False if not self.expiry else True

    @property
    def valid(self) -> bool:
        """Checks the validity of the credentials.

        This is True if the credentials have a token and the token
        is not expired.
        """
        return self.token is not None and not self.expired


def generate_cert(
    common_name: str, expires_in: int = 60
) -> Tuple[x509.CertificateBuilder, rsa.RSAPrivateKey]:
    """
    Generate a private key and cert object to be used in testing.

    Args:
        common_name (str): The Common Name for the certificate.
        expires_in (int): Time in minutes until expiry of certificate.

    Returns:
        Tuple[x509.CertificateBuilder, rsa.RSAPrivateKey]
    """
    # generate private key
    key = rsa.generate_private_key(public_exponent=65537, key_size=2048)
    # calculate expiry time
    now = datetime.now(timezone.utc)
    expiration = now + timedelta(minutes=expires_in)
    # configure cert subject
    subject = issuer = x509.Name(
        [
            x509.NameAttribute(NameOID.COUNTRY_NAME, "US"),
            x509.NameAttribute(NameOID.STATE_OR_PROVINCE_NAME, "California"),
            x509.NameAttribute(NameOID.LOCALITY_NAME, "Mountain View"),
            x509.NameAttribute(NameOID.ORGANIZATION_NAME, "Google Inc"),
            x509.NameAttribute(NameOID.COMMON_NAME, common_name),
        ]
    )
    # build cert
    cert = (
        x509.CertificateBuilder()
        .subject_name(subject)
        .issuer_name(issuer)
        .public_key(key.public_key())
        .serial_number(x509.random_serial_number())
        .not_valid_before(now)
        .not_valid_after(expiration)
    )
    return cert, key


class FakeInstance:
    """Fake AlloyDB instance to use for testing"""

    def __init__(
        self,
        project: str = "test-project",
        region: str = "test-region",
        cluster: str = "test-cluster",
        name: str = "test-instance",
        ip_address: str = "127.0.0.1",
        server_name: str = "00000000-0000-0000-0000-000000000000.server.alloydb",
        cert_before: datetime = datetime.now(timezone.utc),
        cert_expiry: datetime = datetime.now(timezone.utc) + timedelta(hours=1),
    ) -> None:
        self.project = project
        self.region = region
        self.cluster = cluster
        self.name = name
        self.ip_address = ip_address
        self.server_name = server_name
        self.cert_before = cert_before
        self.cert_expiry = cert_expiry

        # build root cert
        self.root_cert, self.root_key = generate_cert("root.alloydb")
        # create self signed root cert
        self.root_cert = self.root_cert.sign(self.root_key, hashes.SHA256())
        # build intermediate cert
        self.intermediate_cert, self.intermediate_key = generate_cert("client.alloydb")
        # create intermediate cert signed by root cert
        self.intermediate_cert = self.intermediate_cert.sign(
            self.root_key, hashes.SHA256()
        )
        # build server cert
        self.server_cert, self.server_key = generate_cert(self.server_name)
        # create server cert signed by root cert
        self.server_cert = self.server_cert.sign(self.root_key, hashes.SHA256())

    def get_pem_certs(self) -> Tuple[str, str, str]:
        """Helper method to get all certs in pem string format."""
        pem_root = self.root_cert.public_bytes(
            encoding=serialization.Encoding.PEM
        ).decode("UTF-8")
        pem_intermediate = self.intermediate_cert.public_bytes(
            encoding=serialization.Encoding.PEM
        ).decode("UTF-8")
        pem_server = self.server_cert.public_bytes(
            encoding=serialization.Encoding.PEM
        ).decode("UTF-8")
        return (pem_root, pem_intermediate, pem_server)


class FakeAlloyDBClient:
    """Fake class for testing AlloyDBClient"""

<<<<<<< HEAD
    def __init__(self, instance: Optional[FakeInstance] = None) -> None:
        self.instance = FakeInstance() if instance is None else instance
        self._user_agent = "test-user-agent"
=======
    def __init__(self) -> None:
        self.instance = FakeInstance()
        self.closed = False
>>>>>>> 35d417d3

    async def _get_metadata(self, *args: Any, **kwargs: Any) -> str:
        return self.instance.ip_address

    async def _get_client_certificate(
        self,
        project: str,
        region: str,
        cluster: str,
        pub_key: str,
    ) -> Tuple[str, List[str]]:
        root_cert, intermediate_cert, ca_cert = self.instance.get_pem_certs()
        # encode public key to bytes
        pub_key_bytes: rsa.RSAPublicKey = serialization.load_pem_public_key(
            pub_key.encode("UTF-8"),
        )
        # build client cert
        client_cert = (
            x509.CertificateBuilder()
            .subject_name(self.instance.intermediate_cert.subject)
            .issuer_name(self.instance.intermediate_cert.issuer)
            .public_key(pub_key_bytes)
            .serial_number(x509.random_serial_number())
            .not_valid_before(self.instance.cert_before)
            .not_valid_after(self.instance.cert_expiry)
        )
        # sign client cert with intermediate cert
        client_cert = client_cert.sign(self.instance.intermediate_key, hashes.SHA256())
        client_cert = client_cert.public_bytes(
            encoding=serialization.Encoding.PEM
        ).decode("UTF-8")
        return (ca_cert, [client_cert, intermediate_cert, root_cert])

    async def close(self) -> None:
<<<<<<< HEAD
        pass


def metadata_exchange(sock: ssl.SSLSocket) -> None:
    """
        Mimics server side metadata exchange behavior in four steps:

        1. Read a big endian uint32 (4 bytes) from the client. This is the number of
         bytes the message consumes. The length does not include the initial four
         bytes.

        2. Read the message from the client using the message length and serialize
         it into a MetadataExchangeResponse message.

        The real server implementation will then validate the client has connection
        permissions using the provided OAuth2 token based on the auth type. Here in
        the test implementation, the server does nothing.

        3. Prepare a response and write the size of the response as a big endian
         uint32 (4 bytes)

        4. Parse the response to bytes and write those to the client as well.

    Subsequent interactions with the test server use the database protocol.
    """
    # read metadata message length (4 bytes)
    message_len_buffer_size = struct.Struct("I").size
    message_len_buffer = b""
    while message_len_buffer_size > 0:
        chunk = sock.recv(message_len_buffer_size)
        if not chunk:
            raise RuntimeError(
                "Connection closed while getting metadata exchange length!"
            )
        message_len_buffer += chunk
        message_len_buffer_size -= len(chunk)

    (message_len,) = struct.unpack(">I", message_len_buffer)

    # read metadata exchange message
    buffer = b""
    while message_len > 0:
        chunk = sock.recv(message_len)
        if not chunk:
            raise RuntimeError("Connection closed while performing metadata exchange!")
        buffer += chunk
        message_len -= len(chunk)

    # form metadata exchange request to be received from client
    message = connectorspb.MetadataExchangeRequest()
    # parse metadata exchange request from buffer
    message.ParseFromString(buffer)

    # form metadata exchange response to send to client
    resp = connectorspb.MetadataExchangeResponse(
        response_code=connectorspb.MetadataExchangeResponse.OK
    )

    # pack big-endian unsigned integer (4 bytes)
    resp_len = struct.pack(">I", resp.ByteSize())

    # send metadata response message length
    sock.sendall(resp_len)
    # send metadata request response message
    sock.sendall(resp.SerializeToString())
=======
        self.closed = True


class FakeConnectionInfo:
    """Fake connection info class that doesn't perform a refresh"""

    def __init__(self) -> None:
        self._close_called = False
        self._force_refresh_called = False

    def connection_info(self) -> Tuple[str, Any]:
        f = asyncio.Future()
        f.set_result(("10.0.0.1", None))
        return f

    async def force_refresh(self) -> None:
        self._force_refresh_called = True

    async def close(self) -> None:
        self._close_called = True
>>>>>>> 35d417d3
<|MERGE_RESOLUTION|>--- conflicted
+++ resolved
@@ -16,9 +16,9 @@
 from datetime import datetime
 from datetime import timedelta
 from datetime import timezone
-from typing import Any, Callable, List, Optional, Tuple
 import ssl
 import struct
+from typing import Any, Callable, List, Optional, Tuple
 
 from cryptography import x509
 from cryptography.hazmat.primitives import hashes
@@ -155,15 +155,10 @@
 class FakeAlloyDBClient:
     """Fake class for testing AlloyDBClient"""
 
-<<<<<<< HEAD
     def __init__(self, instance: Optional[FakeInstance] = None) -> None:
         self.instance = FakeInstance() if instance is None else instance
+        self.closed = False
         self._user_agent = "test-user-agent"
-=======
-    def __init__(self) -> None:
-        self.instance = FakeInstance()
-        self.closed = False
->>>>>>> 35d417d3
 
     async def _get_metadata(self, *args: Any, **kwargs: Any) -> str:
         return self.instance.ip_address
@@ -198,8 +193,7 @@
         return (ca_cert, [client_cert, intermediate_cert, root_cert])
 
     async def close(self) -> None:
-<<<<<<< HEAD
-        pass
+        self.closed = True
 
 
 def metadata_exchange(sock: ssl.SSLSocket) -> None:
@@ -264,8 +258,6 @@
     sock.sendall(resp_len)
     # send metadata request response message
     sock.sendall(resp.SerializeToString())
-=======
-        self.closed = True
 
 
 class FakeConnectionInfo:
@@ -284,5 +276,4 @@
         self._force_refresh_called = True
 
     async def close(self) -> None:
-        self._close_called = True
->>>>>>> 35d417d3
+        self._close_called = True