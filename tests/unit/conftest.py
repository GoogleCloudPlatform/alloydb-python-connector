--- conflicted
+++ resolved
@@ -12,23 +12,17 @@
 # See the License for the specific language governing permissions and
 # limitations under the License.
 
-<<<<<<< HEAD
-from mocks import (
-    FakeAlloyDBClient,
-    FakeCredentials,
-    FakeInstance,
-    metadata_exchange,
-)
-=======
-from mocks import FakeCredentials
-from mocks import FakeInstance
->>>>>>> 35d417d3
-import pytest
 import socket
 import ssl
 from tempfile import TemporaryDirectory
 from threading import Thread
 from typing import Generator
+
+from mocks import FakeAlloyDBClient
+from mocks import FakeCredentials
+from mocks import FakeInstance
+from mocks import metadata_exchange
+import pytest
 
 from google.cloud.alloydb.connector.utils import _write_to_file
 
