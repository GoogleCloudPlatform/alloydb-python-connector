# Copyright 2023 Google LLC
#
# Licensed under the Apache License, Version 2.0 (the "License");
# you may not use this file except in compliance with the License.
# You may obtain a copy of the License at
#
#      http://www.apache.org/licenses/LICENSE-2.0
#
# Unless required by applicable law or agreed to in writing, software
# distributed under the License is distributed on an "AS IS" BASIS,
# WITHOUT WARRANTIES OR CONDITIONS OF ANY KIND, either express or implied.
# See the License for the specific language governing permissions and
# limitations under the License.

name: tests
on:
  pull_request:
    branches:
      - main
  push:
    branches:
      - main
  schedule:
  - cron:  '0 2 * * *'

# Declare default permissions as read only.
permissions: read-all

jobs:
  unit:
    name: unit tests
    runs-on: ${{ matrix.os }}
    permissions:
      contents: read
      id-token: write
      issues: write
      pull-requests: write
    strategy:
      matrix:
        os: [macos-latest, windows-latest, ubuntu-latest]
<<<<<<< HEAD
        python-version: ["3.9", "3.14"]
=======
        python-version: ["3.10", "3.13"]
>>>>>>> 175450ce
      fail-fast: false
    steps:
      - name: Checkout code
        uses: actions/checkout@08c6903cd8c0fde910a37f88322edcfb5dd907a8 # v5.0.0
        with:
          ref: ${{ github.event.pull_request.head.sha }}
          repository: ${{ github.event.pull_request.head.repo.full_name }}

      - name: Setup Python ${{ matrix.python-version }}
        uses: actions/setup-python@e797f83bcb11b83ae66e0230d6156d7c80228e7c # v6.0.0
        with:
          python-version: ${{ matrix.python-version }}

      - name: Install nox
        run: pip install nox

      - id: 'auth'
        name: Authenticate to Google Cloud
        # only needed for Flakybot on periodic (schedule) and continuous (push) events
        if: ${{ github.event_name == 'schedule' || github.event_name == 'push' }}
        uses: google-github-actions/auth@7c6bc770dae815cd3e89ee6cdf493a5fab2cc093 # v3.0.0
        with:
          workload_identity_provider: ${{ vars.PROVIDER_NAME }}
          service_account: ${{ vars.SERVICE_ACCOUNT }}
          access_token_lifetime: 600s

      - name: Run tests
        run: nox -s unit-${{ matrix.python-version }}

      - name: FlakyBot (Linux)
        # only run flakybot on periodic (schedule) and continuous (push) events
        if: ${{ (github.event_name == 'schedule' || github.event_name == 'push') && runner.os == 'Linux' && always() }}
        run: |
          curl https://github.com/googleapis/repo-automation-bots/releases/download/flakybot-1.1.0/flakybot -o flakybot -s -L
          chmod +x ./flakybot
          ./flakybot --repo ${{github.repository}} --commit_hash ${{github.sha}} --build_url https://github.com/${{github.repository}}/actions/runs/${{github.run_id}}
      - name: FlakyBot (Windows)
        # only run flakybot on periodic (schedule) and continuous (push) events
        if: ${{ (github.event_name == 'schedule' || github.event_name == 'push') && runner.os == 'Windows' && always() }}
        run: |
          curl https://github.com/googleapis/repo-automation-bots/releases/download/flakybot-1.1.0/flakybot.exe -o flakybot.exe -s -L
          ./flakybot.exe --repo ${{github.repository}} --commit_hash ${{github.sha}} --build_url https://github.com/${{github.repository}}/actions/runs/${{github.run_id}}
      - name: FlakyBot (macOS)
        # only run flakybot on periodic (schedule) and continuous (push) events
        if: ${{ (github.event_name == 'schedule' || github.event_name == 'push') && runner.os == 'macOS' && always() }}
        run: |
          curl https://github.com/googleapis/repo-automation-bots/releases/download/flakybot-1.1.0/flakybot-darwin-amd64 -o flakybot -s -L
          chmod +x ./flakybot
          ./flakybot --repo ${{github.repository}} --commit_hash ${{github.sha}} --build_url https://github.com/${{github.repository}}/actions/runs/${{github.run_id}}

  integration:
    name: integration tests
    runs-on: [self-hosted, linux, x64]
    # run integration tests on all builds except pull requests from forks or
    # dependabot
    if: |
      github.event_name != 'pull_request' ||
      (github.event.pull_request.head.repo.full_name == github.repository && github.actor != 'dependabot[bot]')
    strategy:
      matrix:
<<<<<<< HEAD
        python-version: ["3.9", "3.14"]
=======
        python-version: ["3.10", "3.13"]
>>>>>>> 175450ce
      fail-fast: false
    permissions:
      contents: read
      id-token: write
      issues: write
      pull-requests: write
    steps:
      - name: Checkout code
        uses: actions/checkout@08c6903cd8c0fde910a37f88322edcfb5dd907a8 # v5.0.0
        with:
          ref: ${{ github.event.pull_request.head.sha }}
          repository: ${{ github.event.pull_request.head.repo.full_name }}

      - name: Setup Python ${{ matrix.python-version }}
        uses: actions/setup-python@e797f83bcb11b83ae66e0230d6156d7c80228e7c # v6.0.0
        with:
          python-version: ${{ matrix.python-version }}

      - name: Install nox
        run: pip install nox

      - id: 'auth'
        name: 'Authenticate to Google Cloud'
        uses: google-github-actions/auth@7c6bc770dae815cd3e89ee6cdf493a5fab2cc093 # v3.0.0
        with:
          workload_identity_provider: ${{ vars.PROVIDER_NAME }}
          service_account: ${{ vars.SERVICE_ACCOUNT }}
          access_token_lifetime: 600s

      - id: 'secrets'
        name: Get secrets
        uses: google-github-actions/get-secretmanager-secrets@bc9c54b29fdffb8a47776820a7d26e77b379d262 # v3.0.0
        with:
          secrets: |-
            ALLOYDB_INSTANCE_URI:${{ vars.GOOGLE_CLOUD_PROJECT }}/ALLOYDB_INSTANCE_URI
            ALLOYDB_CLUSTER_PASS:${{ vars.GOOGLE_CLOUD_PROJECT }}/ALLOYDB_CLUSTER_PASS
            ALLOYDB_IAM_USER:${{ vars.GOOGLE_CLOUD_PROJECT }}/ALLOYDB_PYTHON_IAM_USER
            ALLOYDB_INSTANCE_IP:${{ vars.GOOGLE_CLOUD_PROJECT }}/ALLOYDB_INSTANCE_IP
            ALLOYDB_PSC_INSTANCE_URI:${{ vars.GOOGLE_CLOUD_PROJECT }}/ALLOYDB_PSC_INSTANCE_URI

      - name: Run tests
        env:
          ALLOYDB_DB: 'postgres'
          ALLOYDB_USER: 'postgres'
          ALLOYDB_PASS: '${{ steps.secrets.outputs.ALLOYDB_CLUSTER_PASS }}'
          ALLOYDB_IAM_USER: '${{ steps.secrets.outputs.ALLOYDB_IAM_USER }}'
          ALLOYDB_INSTANCE_IP: '${{ steps.secrets.outputs.ALLOYDB_INSTANCE_IP }}'
          ALLOYDB_INSTANCE_URI: '${{ steps.secrets.outputs.ALLOYDB_INSTANCE_URI }}'
          ALLOYDB_PSC_INSTANCE_URI: '${{ steps.secrets.outputs.ALLOYDB_PSC_INSTANCE_URI }}'
        run: nox -s system-${{ matrix.python-version }}

      - name: FlakyBot (Linux)
        # only run flakybot on periodic (schedule) and continuous (push) events
        if: ${{ (github.event_name == 'schedule' || github.event_name == 'push') && always() }}
        run: |
          curl https://github.com/googleapis/repo-automation-bots/releases/download/flakybot-1.1.0/flakybot -o flakybot -s -L
          chmod +x ./flakybot
          ./flakybot --repo ${{github.repository}} --commit_hash ${{github.sha}} --build_url https://github.com/${{github.repository}}/actions/runs/${{github.run_id}}<|MERGE_RESOLUTION|>--- conflicted
+++ resolved
@@ -38,11 +38,7 @@
     strategy:
       matrix:
         os: [macos-latest, windows-latest, ubuntu-latest]
-<<<<<<< HEAD
-        python-version: ["3.9", "3.14"]
-=======
-        python-version: ["3.10", "3.13"]
->>>>>>> 175450ce
+        python-version: ["3.10", "3.14"]
       fail-fast: false
     steps:
       - name: Checkout code
@@ -103,11 +99,7 @@
       (github.event.pull_request.head.repo.full_name == github.repository && github.actor != 'dependabot[bot]')
     strategy:
       matrix:
-<<<<<<< HEAD
-        python-version: ["3.9", "3.14"]
-=======
-        python-version: ["3.10", "3.13"]
->>>>>>> 175450ce
+        python-version: ["3.10", "3.14"]
       fail-fast: false
     permissions:
       contents: read
